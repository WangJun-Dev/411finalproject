import sqlite3
from typing import Dict, List, Optional
from datetime import datetime
from .stock_model import StockModel
from music_collection.utils.sql_utils import get_db_connection


class PortfolioModel:
    def __init__(self):
        self.db_path = "stocks.db"
        self.stock_model = StockModel()

    def buy_stock(self, symbol: str, shares: int) -> Dict:
        """Buy shares of a stock and add to portfolio."""
<<<<<<< HEAD
        # Get current stock price
        stock_info = self.stock_model.get_stock_info(symbol)
        current_price = stock_info["price"]

        try:
        # Use the context manager to handle the database connection
            with get_db_connection() as conn:
                cursor = conn.cursor()
                cursor.execute(
                "INSERT INTO portfolio (symbol, shares, purchase_price, purchase_date) VALUES (?, ?, ?, ?)",
                (symbol, shares, current_price, datetime.now())
                )
                conn.commit()
        except sqlite3.Error as e:
            raise sqlite3.Error(f"Database error: {str(e)}")

        
        # with sqlite3.connect(self.db_path) as conn:
        #     cursor = conn.cursor()
        #     cursor.execute(
        #         "INSERT INTO portfolio (symbol, shares, purchase_price, purchase_date) VALUES (?, ?, ?, ?)",
        #         (symbol, shares, current_price, datetime.now())
        #     )
        #     conn.commit()
=======
        try:
            # Validate inputs
            if not symbol or not isinstance(symbol, str):
                raise ValueError("Invalid symbol provided")
            if not isinstance(shares, int) or shares <= 0:
                raise ValueError("Shares must be a positive integer")

            # Get current stock price
            stock_info = self.stock_model.get_stock_info(symbol)
            current_price = stock_info["price"]
>>>>>>> 52f3ecf4
            
            with sqlite3.connect(self.db_path) as conn:
                cursor = conn.cursor()
                cursor.execute(
                    "INSERT INTO portfolio (symbol, shares, purchase_price, purchase_date) VALUES (?, ?, ?, ?)",
                    (symbol, shares, current_price, datetime.now())
                )
                conn.commit()
                
            return {
                "symbol": symbol,
                "shares": shares,
                "price_per_share": current_price,
                "total_cost": current_price * shares
            }
        except sqlite3.Error as e:
            print(f"Database error: {str(e)}")
            raise ValueError("Failed to record purchase in database")
        except Exception as e:
            print(f"Error buying stock: {str(e)}")
            raise ValueError(f"Failed to buy {shares} shares of {symbol}")

    def sell_stock(self, symbol: str, shares: int) -> Dict:
        """Sell shares of a stock from portfolio."""
<<<<<<< HEAD
        # Check if we have enough shares
        total_shares = self._get_total_shares(symbol)
        if total_shares < shares:
            raise ValueError(f"Not enough shares to sell. You own {total_shares} shares of {symbol}")
        
        # Get current stock price
        stock_info = self.stock_model.get_stock_info(symbol)
        current_price = stock_info["price"]
        
        # Remove shares from portfolio
        shares_to_remove = shares
        try:
            with get_db_connection() as conn:
                cursor = conn.cursor()
                
                # Get portfolio entries ordered by purchase date (FIFO)
                cursor.execute(
                    "SELECT id, shares FROM portfolio WHERE symbol = ? ORDER BY purchase_date",
                    (symbol,)
                )
                entries = cursor.fetchall()
                
                for entry_id, entry_shares in entries:
                    if shares_to_remove <= 0:
                        break
                        
                    if entry_shares <= shares_to_remove:
                        # Remove entire entry
                        cursor.execute("DELETE FROM portfolio WHERE id = ?", (entry_id,))
                        shares_to_remove -= entry_shares
                    else:
                        # Update entry with remaining shares
                        cursor.execute(
                            "UPDATE portfolio SET shares = ? WHERE id = ?",
                            (entry_shares - shares_to_remove, entry_id)
                        )
                        shares_to_remove = 0
                        
                conn.commit()
        except sqlite3.Error as e:
            raise sqlite3.Error(f"Database error: {str(e)}")
=======
        try:
            # Validate inputs
            if not symbol or not isinstance(symbol, str):
                raise ValueError("Invalid symbol provided")
            if not isinstance(shares, int) or shares <= 0:
                raise ValueError("Shares must be a positive integer")

            # Check if we have enough shares
            total_shares = self._get_total_shares(symbol)
            if total_shares < shares:
                raise ValueError(f"Not enough shares to sell. You own {total_shares} shares of {symbol}")
            
            # Get current stock price
            stock_info = self.stock_model.get_stock_info(symbol)
            current_price = stock_info["price"]
>>>>>>> 52f3ecf4
            
            with sqlite3.connect(self.db_path) as conn:
                cursor = conn.cursor()
                
                # Get portfolio entries ordered by purchase date (FIFO)
                cursor.execute(
                    "SELECT id, shares FROM portfolio WHERE symbol = ? ORDER BY purchase_date",
                    (symbol,)
                )
                entries = cursor.fetchall()
                
                if not entries:
                    raise ValueError(f"No portfolio entries found for {symbol}")
                
                shares_to_remove = shares
                for entry_id, entry_shares in entries:
                    if shares_to_remove <= 0:
                        break
                        
                    if entry_shares <= shares_to_remove:
                        cursor.execute("DELETE FROM portfolio WHERE id = ?", (entry_id,))
                        shares_to_remove -= entry_shares
                    else:
                        cursor.execute(
                            "UPDATE portfolio SET shares = ? WHERE id = ?",
                            (entry_shares - shares_to_remove, entry_id)
                        )
                        shares_to_remove = 0
                        
                conn.commit()
                
            return {
                "symbol": symbol,
                "shares_sold": shares,
                "price_per_share": current_price,
                "total_value": current_price * shares
            }
        except sqlite3.Error as e:
            print(f"Database error: {str(e)}")
            raise ValueError("Failed to record sale in database")
        except Exception as e:
            print(f"Error selling stock: {str(e)}")
            raise ValueError(f"Failed to sell {shares} shares of {symbol}")

    def get_portfolio(self) -> List[Dict]:
        """Get current portfolio with latest stock prices."""
        portfolio = []
        try:
            with get_db_connection() as conn:
                cursor = conn.cursor()
                
                # Get unique symbols and total shares
                cursor.execute("""
                    SELECT symbol, SUM(shares) as total_shares
                    FROM portfolio
                    GROUP BY symbol
                    HAVING total_shares > 0
                """)
                
                holdings = cursor.fetchall()
                
                for symbol, shares in holdings:
                    # Get current stock price
                    stock_info = self.stock_model.get_stock_info(symbol)
                    current_price = stock_info["price"]
                    
                    # Calculate average purchase price
                    cursor.execute("""
                        SELECT AVG(purchase_price)
                        FROM portfolio
                        WHERE symbol = ?
                    """, (symbol,))
                    avg_purchase_price = cursor.fetchone()[0]
                    
                    portfolio.append({
                        "symbol": symbol,
                        "shares": shares,
                        "current_price": current_price,
                        "current_value": current_price * shares,
                        "avg_purchase_price": avg_purchase_price,
                        "total_gain_loss": (current_price - avg_purchase_price) * shares
                    })
        except sqlite3.Error as e:
            raise sqlite3.Error(f"Database error: {str(e)}")
                
        return portfolio

    def get_portfolio_value(self) -> Dict:
        """Calculate total portfolio value and gains/losses."""
        try:
            portfolio = self.get_portfolio()
            
            if not portfolio:
                return {
                    "total_value": 0.0,
                    "total_cost": 0.0,
                    "total_gain_loss": 0.0,
                    "total_gain_loss_percent": 0.0
                }
            
            total_value = sum(holding["current_value"] for holding in portfolio)
            total_cost = sum(holding["avg_purchase_price"] * holding["shares"] for holding in portfolio)
            total_gain_loss = sum(holding["total_gain_loss"] for holding in portfolio)
            
            return {
                "total_value": total_value,
                "total_cost": total_cost,
                "total_gain_loss": total_gain_loss,
                "total_gain_loss_percent": (total_gain_loss / total_cost * 100) if total_cost > 0 else 0
            }
        except ZeroDivisionError:
            return {
                "total_value": 0.0,
                "total_cost": 0.0,
                "total_gain_loss": 0.0,
                "total_gain_loss_percent": 0.0
            }
        except Exception as e:
            print(f"Error calculating portfolio value: {str(e)}")
            raise ValueError("Failed to calculate portfolio value")

    def _get_total_shares(self, symbol: str) -> int:
        """Get total shares owned of a particular stock."""
        try:
<<<<<<< HEAD
            with get_db_connection() as conn:
=======
            if not symbol or not isinstance(symbol, str):
                raise ValueError("Invalid symbol provided")
            
            with sqlite3.connect(self.db_path) as conn:
>>>>>>> 52f3ecf4
                cursor = conn.cursor()
                cursor.execute(
                    "SELECT SUM(shares) FROM portfolio WHERE symbol = ?",
                    (symbol,)
                )
                result = cursor.fetchone()[0]
<<<<<<< HEAD
        except sqlite3.Error as e:
            raise sqlite3.Error(f"Database error: {str(e)}")
        return result or 0
=======
                return result or 0
        except sqlite3.Error as e:
            print(f"Database error: {str(e)}")
            raise ValueError(f"Failed to get total shares for {symbol}")
        except Exception as e:
            print(f"Error getting total shares: {str(e)}")
            raise ValueError(f"Failed to get total shares for {symbol}")
>>>>>>> 52f3ecf4
<|MERGE_RESOLUTION|>--- conflicted
+++ resolved
@@ -12,7 +12,14 @@
 
     def buy_stock(self, symbol: str, shares: int) -> Dict:
         """Buy shares of a stock and add to portfolio."""
-<<<<<<< HEAD
+
+        
+        # Validate inputs
+        if not symbol or not isinstance(symbol, str):
+            raise ValueError("Invalid symbol provided")
+        if not isinstance(shares, int) or shares <= 0:
+            raise ValueError("Shares must be a positive integer")
+            
         # Get current stock price
         stock_info = self.stock_model.get_stock_info(symbol)
         current_price = stock_info["price"]
@@ -27,28 +34,14 @@
                 )
                 conn.commit()
         except sqlite3.Error as e:
-            raise sqlite3.Error(f"Database error: {str(e)}")
-
-        
-        # with sqlite3.connect(self.db_path) as conn:
-        #     cursor = conn.cursor()
-        #     cursor.execute(
-        #         "INSERT INTO portfolio (symbol, shares, purchase_price, purchase_date) VALUES (?, ?, ?, ?)",
-        #         (symbol, shares, current_price, datetime.now())
-        #     )
-        #     conn.commit()
-=======
-        try:
-            # Validate inputs
-            if not symbol or not isinstance(symbol, str):
-                raise ValueError("Invalid symbol provided")
-            if not isinstance(shares, int) or shares <= 0:
-                raise ValueError("Shares must be a positive integer")
-
-            # Get current stock price
-            stock_info = self.stock_model.get_stock_info(symbol)
-            current_price = stock_info["price"]
->>>>>>> 52f3ecf4
+            print(f"Database error: {str(e)}")
+            raise ValueError("Failed to record purchase in database")
+        except Exception as e:
+            print(f"Error buying stock: {str(e)}")
+            raise ValueError(f"Failed to buy {shares} shares of {symbol}")
+
+
+
             
             with sqlite3.connect(self.db_path) as conn:
                 cursor = conn.cursor()
@@ -64,16 +57,14 @@
                 "price_per_share": current_price,
                 "total_cost": current_price * shares
             }
-        except sqlite3.Error as e:
-            print(f"Database error: {str(e)}")
-            raise ValueError("Failed to record purchase in database")
-        except Exception as e:
-            print(f"Error buying stock: {str(e)}")
-            raise ValueError(f"Failed to buy {shares} shares of {symbol}")
+        
 
     def sell_stock(self, symbol: str, shares: int) -> Dict:
         """Sell shares of a stock from portfolio."""
-<<<<<<< HEAD
+        if not symbol or not isinstance(symbol, str):
+            raise ValueError("Invalid symbol provided")
+        if not isinstance(shares, int) or shares <= 0:
+            raise ValueError("Shares must be a positive integer")
         # Check if we have enough shares
         total_shares = self._get_total_shares(symbol)
         if total_shares < shares:
@@ -115,23 +106,7 @@
                 conn.commit()
         except sqlite3.Error as e:
             raise sqlite3.Error(f"Database error: {str(e)}")
-=======
-        try:
-            # Validate inputs
-            if not symbol or not isinstance(symbol, str):
-                raise ValueError("Invalid symbol provided")
-            if not isinstance(shares, int) or shares <= 0:
-                raise ValueError("Shares must be a positive integer")
-
-            # Check if we have enough shares
-            total_shares = self._get_total_shares(symbol)
-            if total_shares < shares:
-                raise ValueError(f"Not enough shares to sell. You own {total_shares} shares of {symbol}")
-            
-            # Get current stock price
-            stock_info = self.stock_model.get_stock_info(symbol)
-            current_price = stock_info["price"]
->>>>>>> 52f3ecf4
+
             
             with sqlite3.connect(self.db_path) as conn:
                 cursor = conn.cursor()
@@ -256,30 +231,19 @@
     def _get_total_shares(self, symbol: str) -> int:
         """Get total shares owned of a particular stock."""
         try:
-<<<<<<< HEAD
-            with get_db_connection() as conn:
-=======
-            if not symbol or not isinstance(symbol, str):
-                raise ValueError("Invalid symbol provided")
-            
-            with sqlite3.connect(self.db_path) as conn:
->>>>>>> 52f3ecf4
+            with get_db_connection() as conn:
+
+
                 cursor = conn.cursor()
                 cursor.execute(
                     "SELECT SUM(shares) FROM portfolio WHERE symbol = ?",
                     (symbol,)
                 )
                 result = cursor.fetchone()[0]
-<<<<<<< HEAD
-        except sqlite3.Error as e:
-            raise sqlite3.Error(f"Database error: {str(e)}")
-        return result or 0
-=======
-                return result or 0
         except sqlite3.Error as e:
             print(f"Database error: {str(e)}")
             raise ValueError(f"Failed to get total shares for {symbol}")
         except Exception as e:
             print(f"Error getting total shares: {str(e)}")
             raise ValueError(f"Failed to get total shares for {symbol}")
->>>>>>> 52f3ecf4
+        return result or 0
